from __future__ import annotations

from typing import TypedDict, cast

from biopandas.pdb import PandasPdb
from openbabel import openbabel as ob
from openbabel import pybel

from .hyperparameters import HYPERPARAMETERS

# Removes annoying warning messages
pybel.ob.obErrorLog.SetOutputLevel(0)  # type: ignore

# METHOD_USED determines the method used for charge_calculations. examples ('qtpie', 'eem', 'gasteiger')
# For a full list reference https://open-babel.readthedocs.io/en/latest/Charges/charges.html
METHOD_USED = str(HYPERPARAMETERS.get("charge_method_used"))

"""
    Takes a pdb file and the method used ('qtpie', 'eem', etc) 
        and returns a dict of charge values for CYS sites.
"""


class ChargeData(TypedDict):
    """
    A data class for holding charge data from computed from a PDB file.

    Attributes:
        charges (list[list[float]]): The charge value for atoms in the residue,
            ordered from C-terminus to N-terminus according to standard pdb order.
            For example, in CYS, the last atom is always the SG sulfur.
        method (list[str]): The method used for the charge calculation.
        residue_number (list[int]): The residue number for the site.
        residue_name (list[str]): The residue name (three-letter amino acid
            abbreviation) for the sites.
    """

    charge: list[list[float]]
    charge_method: list[str]
    residue_number: list[int]
    residue_name: list[str]


def calculate_charge(pdb_filename: str) -> ChargeData:
    """Computes the charge of CYS sites in a PDB file.

    By default, the method used is 'gasteiger', but this is configurable in
    `hyperparameters.py`.

    Args:
        pdb_filename (str): The path to the PDB file. shortname (str): The
            shortname of the protein (typically will be UniProt ID).

    Raises:
        ValueError: If the charge method is not found.

    Returns:
        ChargeData: A data class for holding charge data from computed from a
            PDB file.
    """
    pbmol = next(pybel.readfile("pdb", pdb_filename))  # type: ignore
    mol = pbmol.OBMol  # type: ignore

    # Applies the model and computes charges.
    ob_charge_model = ob.OBChargeModel.FindType(METHOD_USED)  # type: ignore

    if not ob_charge_model:  # type: ignore
        raise ValueError("Charge method not found. Please check hyperparameters.py")
    ob_charge_model.ComputeCharges(mol)  # type: ignore

    charges = cast(list[float], ob_charge_model.GetPartialCharges())  # type: ignore

    ppdb = PandasPdb()
    ppdb.read_pdb(pdb_filename)  # type: ignore

    # Set up dict
    res = ChargeData(
        {
            "charge": [],
            "charge_method": [],
            "residue_number": [],
            "residue_name": [],
        }
    )
<<<<<<< HEAD
    residue_charges: list[float] = []
    for x in range(len(ppdb.df["ATOM"])):  # type: ignore
        if ppdb.df["ATOM"]["atom_name"][x] == "N":  # type: ignore
            residue_charges = []

        # Add charge of atom to total for residue
        residue_charges.append(charges[x])

        # Adds data to dict when CYS site read is over
        if ppdb.df["ATOM"]["atom_name"][x] == "SG":  # type: ignore
            res["all_charge_value"].append(float(sum(residue_charges)))
            res["sg_charge_value"].append(float(residue_charges[-1]))
            res["method"].append(METHOD_USED)
            res["residue_id"].append(int(ppdb.df["ATOM"]["residue_number"][x]))  # type: ignore
            res["residue_name"].append(ppdb.df["ATOM"]["residue_name"][x])  # type: ignore
=======

    for res_num, residue in ppdb.df["ATOM"].groupby("residue_number"):
        res["charge"].append([charges[x - 1] for x in sorted(residue["atom_number"])])
        res["charge_method"].append(METHOD_USED)
        res["residue_number"].append(int(res_num))
        res["residue_name"].append(
            residue["residue_name"].iloc[0]
        )  # all residue names should be the same because these atoms are from the same residue
>>>>>>> 0d00c792

    return res<|MERGE_RESOLUTION|>--- conflicted
+++ resolved
@@ -82,23 +82,7 @@
             "residue_name": [],
         }
     )
-<<<<<<< HEAD
-    residue_charges: list[float] = []
-    for x in range(len(ppdb.df["ATOM"])):  # type: ignore
-        if ppdb.df["ATOM"]["atom_name"][x] == "N":  # type: ignore
-            residue_charges = []
 
-        # Add charge of atom to total for residue
-        residue_charges.append(charges[x])
-
-        # Adds data to dict when CYS site read is over
-        if ppdb.df["ATOM"]["atom_name"][x] == "SG":  # type: ignore
-            res["all_charge_value"].append(float(sum(residue_charges)))
-            res["sg_charge_value"].append(float(residue_charges[-1]))
-            res["method"].append(METHOD_USED)
-            res["residue_id"].append(int(ppdb.df["ATOM"]["residue_number"][x]))  # type: ignore
-            res["residue_name"].append(ppdb.df["ATOM"]["residue_name"][x])  # type: ignore
-=======
 
     for res_num, residue in ppdb.df["ATOM"].groupby("residue_number"):
         res["charge"].append([charges[x - 1] for x in sorted(residue["atom_number"])])
@@ -107,6 +91,5 @@
         res["residue_name"].append(
             residue["residue_name"].iloc[0]
         )  # all residue names should be the same because these atoms are from the same residue
->>>>>>> 0d00c792
 
     return res